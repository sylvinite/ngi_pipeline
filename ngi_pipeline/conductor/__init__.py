#!/usr/bin/env python
"""
This module organizes demultiplexed (CASAVA 1.8) sequencing data into the relevant
project/sample/flowcell directory structure.
"""

from __future__ import print_function

import glob
import importlib
import os
import re
import sys

from ngi_pipeline.conductor.classes import NGIProject
<<<<<<< HEAD
from ngi_pipeline.database import get_project_id_from_name
from ngi_pipeline.database.session import get_charon_session, \
                                          construct_charon_url
=======
from ngi_pipeline.database.communicate import get_project_id_from_name
>>>>>>> e2e315b9
from ngi_pipeline.database.process_tracking import get_all_tracked_processes, \
                                                   record_process_flowcell, \
                                                   record_process_sample, \
                                                   record_workflow_process_local, \
<<<<<<< HEAD
                                                   write_status_to_charon, \
                                                   write_to_charon_NGI_results, \
                                                   check_if_flowcell_analysis_are_running, \
                                                   check_if_sample_analysis_are_running, \
                                                   remove_record_from_local_tracking, \
                                                   write_to_charon_alignment_results
=======
                                                   write_status_to_charon
from ngi_pipeline.database.session import get_charon_session_for_project
>>>>>>> e2e315b9
from ngi_pipeline.log import minimal_logger
from ngi_pipeline.utils.filesystem import do_rsync, safe_makedir
from ngi_pipeline.utils.config import load_yaml_config, locate_ngi_config
from ngi_pipeline.utils.parsers import FlowcellRunMetricsParser, \
                                       determine_library_prep_from_fcid

LOG = minimal_logger(__name__)

## NOTE
## This is called the key function that needs to be called by Celery when  a new flowcell is delivered
## from Sthlm or Uppsala
def process_demultiplexed_flowcell(demux_fcid_dirs, restrict_to_projects=None, restrict_to_samples=None, config_file_path=None):
    if len(demux_fcid_dirs) > 1:
        error_message = ("Only one flowcell can be specified at this point"
                             "The following flowcells have been specified: {} ".format(",".join(demux_fcid_dirs))) ## better to use set
        LOG.info(error_message)
        sys.exit("Quitting: " + error_message)

    process_demultiplexed_flowcells(demux_fcid_dirs, restrict_to_projects, restrict_to_samples, config_file_path)



def process_demultiplexed_flowcells(demux_fcid_dirs, restrict_to_projects=None, restrict_to_samples=None, config_file_path=None):
    """Sort demultiplexed Illumina flowcells into projects and launch their analysis.

    :param list demux_fcid_dirs: The CASAVA-produced demux directory/directories.
    :param list restrict_to_projects: A list of projects; analysis will be
                                      restricted to these. Optional.
    :param list restrict_to_samples: A list of samples; analysis will be
                                     restricted to these. Optional.
    :param str config_file_path: The path to the configuration file; can also be
                                 specified via environmental variable "NGI_CONFIG"
    """
    if not config_file_path: config_file_path = locate_ngi_config()
    if not restrict_to_projects: restrict_to_projects = []
    if not restrict_to_samples: restrict_to_samples = []
    demux_fcid_dirs_set = set(demux_fcid_dirs)
    config = load_yaml_config(config_file_path)

    # Sort/copy each raw demux FC into project/sample/fcid format -- "analysis-ready"
    projects_to_analyze = dict()
    for demux_fcid_dir in demux_fcid_dirs_set:
        # These will be a bunch of Project objects each containing Samples, FCIDs, lists of fastq files
        projects_to_analyze = setup_analysis_directory_structure(demux_fcid_dir,
                                                                 config,
                                                                 projects_to_analyze,
                                                                 restrict_to_projects,
                                                                 restrict_to_samples)
    if not projects_to_analyze:
        if restrict_to_projects:
            error_message = ("No projects found to process; the specified flowcells "
                             "({fcid_dirs}) do not contain the specified project(s) "
                             "({restrict_to_projects}) or there was an error "
                             "gathering required information.").format(
                                    fcid_dirs = ",".join(demux_fcid_dirs_set),
                                    restrict_to_projects = ",".join(restrict_to_projects))
        else:
            error_message = ("No projects found to process in flowcells {}"
                             "or there was an error gathering required "
                             "information.".format(",".join(demux_fcid_dirs_set)))
        LOG.info(error_message)
        sys.exit("Quitting: " + error_message)
    else:
        # Don't need the dict functionality anymore; revert to list
        projects_to_analyze = projects_to_analyze.values()
    
    ##project to analyse contained only in the current flowcell(s), I am ready to analyse the projects at flowcell level only
    launch_analysis_for_flowcells(projects_to_analyze)

## NOTE This will be the function that is called by the Workflow Watcher script, or whatever we want to call it.
##      This is the part responsable to start flocell-level analysis, i.e., those analysis that can be run on each
##      project and each sample soon after they are sequenced.
##
##      This function should be called only by process_demultipled_flowcells, or by a part of the Helper to automatically
##      start analysis at flowcell level.
##      Check the ngi_pipeline_dummy_start.py to have an idea on how
##      the process will work.
##      In this context projects_to_analyse contains only the projects (and hence samples) present in the currently
##      under-investigation flowcell.
##
##
def launch_analysis_for_flowcells(projects_to_analyze, restrict_to_samples=None, config_file_path=None):
    """Launch the analysis for fc-run, i.e., launch the correct analysis for each sample of each project 
    contained in the current flwcell(s).

    :param list projects_to_analyze: The list of projects (Project objects) to analyze
    :param list restrict_to_samples: A list of sample names to which we will restrict our analysis
    :param list config_file_path: The path to the NGI Pipeline configuration file.
    """
  
    if not config_file_path:
        config_file_path = locate_ngi_config()
    config = load_yaml_config(config_file_path)
    for project in projects_to_analyze:
        # Get information from the database regarding which workflows to run
        try:
            workflow = get_workflow_for_project(project.project_id)
        except (ValueError, IOError) as e:
            error_msg = ("Skipping project {} because of error: {}".format(project, e))
            LOG.error(error_msg)
            continue
        try:
            analysis_engine_module_name = config["analysis"]["workflows"][workflow]["analysis_engine"]
        except KeyError:
            error_msg = ("No analysis engine for workflow \"{}\" specified "
                         "in configuration file. Skipping this workflow "
                         "for project {}".format(workflow, project))
            LOG.error(error_msg)
            raise RuntimeError(error_msg)
        # Import the adapter module specified in the config file (e.g. piper_ngi)
        try:
            analysis_module = importlib.import_module(analysis_engine_module_name)
        except ImportError as e:
            error_msg = ("Couldn't import module {} for workflow {} "
                         "in project {}. Skipping.".format(analysis_module,
                                                           workflow,
                                                           project))
            LOG.error(error_msg)
            continue

        for sample in project.samples.values():
            for libprep in sample:
                for fcid in libprep:
                    #check that the current FlowCell is not already being analysed
                    #TODO: check also charon status here?
                    analysis_running = check_if_flowcell_analysis_are_running(project,
                        sample, libprep, fcid, config)
                    #if I am not running nothing on this run then I can start to analyse it
                    # IMPORTANT I know that this is a run so I need to start run specific analysis
                    # another function will take care of project specific analysis
                    if not analysis_running: #if this flowcell run is not already being analysed
                        try:
                            workflow = "dna_alignonly"  #must be taken from somewhere, either config file or Charon
                            #when I call an Engine at flowcell level I expect that the engine starts by defining its own
                            #folder structure and subsequently start analysis at flowcell level.
                            p_handle = analysis_module.analyze_flowcell_run(project=project,
                                                       sample= sample,
                                                       libprep = libprep,
                                                       fcid = fcid,
                                                       workflow_name=workflow,
                                                       config_file_path=config_file_path)
                            
                            record_process_flowcell(p_handle, workflow, project,
                             sample, libprep, fcid, analysis_module, project.analysis_dir, config)
        
                        except Exception as e:
                            error_msg = ('Cannot process project "{}": {}'.format(project, e))
                            LOG.error(error_msg)
                            continue

## NOTE This will be the function that is called by the Workflow Watcher script, or whatever we want to call it
##      By this I mean the script that checks intermittently to determine if we can move on with the next workflow,
##      whether this is something periodic (like a cron job) or something triggered by the completion of another part
##      of the code (event-based, i.e. via Celery)
##
##      At the moment it requires a list of projects to analyze, which suggests it is called by another
##      function that has just finished doing something with those project (i.e. the Celery approach);
##      if it is to be called periodically, I would suggest that the periodic calling function
##      (i.e. whatever script the cron job calls) uses another function that goes through the database
##      and finds all Projects for which the "Status" is not "Complete" or something to that effect,
##      and then hands that list to this function.
#def launch_analysis_for_projects(projects_to_analyze, restrict_to_samples=None, config_file_path=None):
#    """Launch the analysis of projects.
#
#    :param list projects_to_analyze: The list of projects (Project objects) to analyze
#    :param list restrict_to_samples: A list of sample names to which we will restrict our analysis
#    :param list config_file_path: The path to the NGI Pipeline configuration file.
#    """
#
#    if not config_file_path:
#        config_file_path = locate_ngi_config()
#    config = load_yaml_config(config_file_path)
#    for project in projects_to_analyze:
#        # Get information from the database regarding which workflows to run
#        try:
#            workflow = get_workflow_for_project(project.project_id)
#        except (ValueError, IOError) as e:
#            error_msg = ("Skipping project {} because of error: {}".format(project, e))
#            LOG.error(error_msg)
#            continue
#        try:
#            analysis_engine_module_name = config["analysis"]["workflows"][workflow]["analysis_engine"]
#        except KeyError:
#            error_msg = ("No analysis engine for workflow \"{}\" specified "
#                         "in configuration file. Skipping this workflow "
#                         "for project {}".format(workflow, project))
#            LOG.error(error_msg)
#            raise RuntimeError(error_msg)
#        # Import the adapter module specified in the config file (e.g. piper_ngi)
#        try:
#            analysis_module = importlib.import_module(analysis_engine_module_name)
#        except ImportError as e:
#            error_msg = ("Couldn't import module {} for workflow {} "
#                         "in project {}. Skipping.".format(analysis_module,
#                                                           workflow,
#                                                           project))
#            LOG.error(error_msg)
#            continue
#        try:
#            #this happens at project level butI need to track actions at Samples level!!!!
#            p_handle = analysis_module.analyze_project(project=project,
#                                                       workflow_name=workflow,
#                                                       config_file_path=config_file_path)
#
#            #this must be tracked at run level
#            # For now only tracking this on the project level
#            record_workflow_process_local(p_handle, workflow, project, analysis_module, config)
#        except Exception as e:
#            error_msg = ('Cannot process project "{}": {}'.format(project, e))
#            LOG.error(error_msg)
#            continue


# This can be run intermittently to track the status of jobs and update the database accordingly,
# as well as to remove entries from the local database if the job has completed (but ONLY ONLY ONLY
# once the status has been successfully written to Charon!!)
def check_update_jobs_status(config_file_path=None, projects_to_check=None):
    """Check and update the status of jobs associated with workflows/projects;
    this goes through every record kept locally, and if the job has completed
    (either successfully or not) AND it is able to update Charon to reflect this
    status, it deletes the local record.

    :param str config_file_path: The path to the configuration file (optional if
                                 it is defined as env var or in default location)
    :param list projects_to_check: A list of project names to check (exclusive, optional)
    """
    
    if not config_file_path:
        config_file_path = locate_ngi_config()
    config = load_yaml_config(config_file_path)
    db_dict = get_all_tracked_processes()
    for job_name, project_dict in db_dict.iteritems():
        LOG.info("Checking workflow {} for project {}...".format(project_dict["workflow"],
                                                                 job_name))
        return_code = project_dict["p_handle"].poll()
        if return_code is not None:
            # Job finished somehow or another; try to update database.
            LOG.info('Workflow "{}" for project "{}" completed '
                     'with return code "{}". Attempting to update '
                     'Charon database.'.format(project_dict['workflow'],
                                               job_name, return_code))
            # Only if we succesfully write to Charon will we remove the record
            # from the local db; otherwise, leave it and try again next cycle.
            try:
                project_id = project_dict['project_id']
                ### THIS IS NOT REALLY CORRECT, HERE TRIGGER KNOWS DETAILS ABOUT ENGINE!!!!
                if project_dict["workflow"] == "dna_alignonly":
                    #in this case I need to update the run level infomration
                    #I know that:
                    # I am running Piper at flowcell level, I need to know the folder where results are stored!!!
                    write_to_charon_alignment_results(job_name, return_code, project_dict["run_dir"])
                elif project_dict["workflow"] == "NGI":
                    write_to_charon_NGI_results(job_name, return_code, project_dict["run_dir"])
                else:
                    write_status_to_charon(project_id, return_code)
                LOG.info("Successfully updated Charon database.")
                try:
                    # This only hits if we succesfully update Charon
                    remove_record_from_local_tracking(job_name)
                except RuntimeError:
                    # I find myself compulsively double-logging
                    LOG.error(e)
                    continue
            except RuntimeError as e:
                LOG.warn(e)
                continue
        else:
            #this code duplication can be avoided
            if project_dict["workflow"] == "dna_alignonly":
                #in this case I need to update the run level infomration
                write_to_charon_alignment_results(job_name, return_code)
            elif project_dict["workflow"] == "NGI":
                    write_to_charon_NGI_results(job_name, return_code, project_dict["run_dir"])

            LOG.info('Workflow "{}" for project "{}" (pid {}) '
                     'still running.'.format(project_dict['workflow'],
                                             job_name,
                                             project_dict['p_handle'].pid))

## NOTE
## This function is responsable of trigger second level analyisis (i.e., sample level analysis)
## using the information available on the Charon.
## TOO MANY CALLS TO CHARON ARE MADE HERE: we need to restrict them
def trigger_sample_level_analysis(config_file_path=None):
    """Triggers secondary analysis based on what is found on Charon
    for now this will work only with Piper/IGN
    
    :param str config_file_path: The path to the configuration file (optional if
                                 it is defined as env var or in default location)
    """
   
    
    if not config_file_path:
        config_file_path = locate_ngi_config()
    config = load_yaml_config(config_file_path)
    
    #start by getting all projects, this will likely need a specific API
    charon_session = get_charon_session()
    url = construct_charon_url("projects")
    projects_response = charon_session.get(url)
    if projects_response.status_code != 200:
        error_msg = ('Error accessing database: could not get all projects: {}'.format(project_response.reason))
        LOG.error(error_msg)
        raise RuntimeError(error_msg)
    
    projects_dict = projects_response.json()["projects"]
    
    for project in projects_dict:
        #check if the field Pipeline is set
        project_id = project["projectid"]
        
        try:
            workflow = get_workflow_for_project(project_id)
        except (RuntimeError) as e:
            error_msg = ("Skipping project {} because of error: {}".format(project_id, e))
            LOG.error(error_msg)
            continue

        try:
            analysis_engine_module_name = config["analysis"]["workflows"][workflow]["analysis_engine"]
        except KeyError:
            error_msg = ("No analysis engine for workflow \"{}\" specified "
                         "in configuration file. Skipping this workflow "
                         "for project {}".format(workflow, project))
            LOG.error(error_msg)
            raise RuntimeError(error_msg)
        # Import the adapter module specified in the config file (e.g. piper_ngi)
        try:
            analysis_module = importlib.import_module(analysis_engine_module_name)
        except ImportError as e:
            error_msg = ("Couldn't import module {} for workflow {} "
                         "in project {}. Skipping.".format(analysis_module,
                                                            workflow,
                                                            project_id))
            LOG.error(error_msg)
            continue


        #I know which engine I need to use to process sample ready, however only the engine
        #knows that are the conditions that need to be made
        LOG.info('Checking for ready to be analysed samples in project {} with workflow {}'.format(project_id, workflow))
        #get all the samples from Charon
        url = construct_charon_url("samples", project_id)
        samples_response = charon_session.get(url)
        if samples_response.status_code != 200:
            error_msg = ('Error accessing database: could not get samples for projects: {}'.format(project_id,
                            project_response.reason))
            LOG.error(error_msg)
            raise RuntimeError(error_msg)
        samples_dict = samples_response.json()["samples"]
        #now recreacte the project object
        analysis_top_dir = os.path.abspath(config["analysis"]["top_dir"])
        proj_dir = os.path.join(analysis_top_dir, "DATA", project["name"])
        projectObj = createIGNproject(analysis_top_dir, project["name"],  project_id)

        analysis_dir = os.path.join(analysis_top_dir, "ANALYSIS", project["name"] )

        for sample in samples_dict: #sample_dict is a charon object
            sample_id = sample["sampleid"]
            #check that it is not already running
            analysis_running = check_if_sample_analysis_are_running(projectObj, projectObj.samples[sample_id], config)
            #check that this analysis is not already done
            if "status" in sample and sample["status"] == "done":
                analysis_done = True
            else:
                analysis_done = False

            if not analysis_running and not analysis_done: #I need to avoid start process if things are done
                try:
                    # note here I do not know if I am going to start some anlaysis or not, depends on the Engine that is called
                    #I am here even with project that have no analysis ... maybe better to define a flag?
                    p_handle = analysis_module.analyse_sample_run(sample = sample , project = projectObj,
                                                              config_file_path=config_file_path )
                    #p_handle is None when the engine decided that there is nothing to be done
                    if p_handle != 1:
                        record_process_sample(p_handle, workflow, projectObj, sample_id, analysis_module,
                            analysis_dir, config)
                except Exception as e:
                    error_msg = ('Cannot process sample {} in project {}: {}'.format(sample_id, project_id, e))
                    LOG.error(error_msg)
                    continue
            elif analysis_done:
                LOG.info("Project {}, Sample {}  "
                     "have been succesfully processed.".format(project_id, sample_id))




def createIGNproject(analysis_top_dir, project_name, project_id):
    project_dir = os.path.join(analysis_top_dir, "DATA", project_name)
    project_obj = NGIProject(name=project_name, dirname=project_name,
                                     project_id=project_id,
                                     base_path=analysis_top_dir)
 
    #I use the DB to build the object
    #get the samples
    
    charon_session = get_charon_session()
    url = construct_charon_url("samples", project_id)
    samples_response = charon_session.get(url)
    if samples_response.status_code != 200:
        error_msg = ('Error accessing database: could not get samples for projects: {}'.format(project_id,
                            project_response.reason))
        LOG.error(error_msg)
        raise RuntimeError(error_msg)
    #now I have all the samples
    samples_dict = samples_response.json()["samples"]
    for sample in samples_dict:
        sample_id = sample["sampleid"]
        sample_dir = os.path.join(project_dir, sample_id)
        sample_obj = project_obj.add_sample(name=sample_id, dirname=sample_id)
        #now get lib preps
        url = construct_charon_url("libpreps", project_id, sample_id)
        libpreps_response = charon_session.get(url)
        if libpreps_response.status_code != 200:
            error_msg = ('Error accessing database: could not get lib preps for sample {}: {}'.format(sample_id,
                            project_response.reason))
            LOG.error(error_msg)
            raise RuntimeError(error_msg)
        libpreps_dict = libpreps_response.json()["libpreps"]
        for libprep in libpreps_dict:
            libprep_id = libprep["libprepid"]
            libprep_object = sample_obj.add_libprep(name=libprep_id,
                                                        dirname=libprep_id)
                                                        
            url = construct_charon_url("seqruns", project_id, sample_id, libprep_id)
            seqruns_response = charon_session.get(url)
            if seqruns_response.status_code != 200:
                error_msg = ('Error accessing database: could not get lib preps for sample {}: {}'.format(sample_id,
                            seqruns_response.reason))
                LOG.error(error_msg)
                raise RuntimeError(error_msg)
            seqruns_dict = seqruns_response.json()["seqruns"]
            for seqrun in seqruns_dict:
                runid = seqrun["runid"]
                #140528_D00415_0049_BC423WACXX   --> 140528_BC423WACXX
                parse_FC = re.compile("(\d{6})_(.*)_(.*)_(.*)")
                fc_short_run_id = "{}_{}".format(parse_FC.match(runid).group(1), parse_FC.match(runid).group(4))
                seqrun_object = libprep_object.add_seqrun(name=fc_short_run_id,
                                                          dirname=fc_short_run_id)


    return project_obj
                                     
 

def get_workflow_for_project(project_id):
    """Get the workflow that should be run for this project from the database.

    :param str project_id: The id_name of the project P\d*

    :returns: The names of the workflow that should be run.
    :rtype: str
    :raises ValueError: If the project cannot be found in the database
    :raises IOError: If the database cannot be reached
    """
    charon_session = get_charon_session()
    url = construct_charon_url("project", project_id)
    project_response = charon_session.get(url)
    if project_response.status_code != 200:
        error_msg = ('Error accessing database: could not get all project {}: {}'.format(project_id, project_response.reason))
        LOG.error(error_msg)
        raise RuntimeError(error_msg) #MARIO I do not want to learn how to handle expection in Python...I want to proceed fast to a working solution... we will fix this things later with your help
    
    project_dict = project_response.json()
    if "pipeline" not in project_dict:
        error_msg = ('project {} has no associeted pipeline/workflow to execute'.format(project_id))
        LOG.error(error_msg)
        raise RuntimeError(error_msg)

    #ok now I return the workflow to execute
    return project_dict["pipeline"]




def setup_analysis_directory_structure(fc_dir, config, projects_to_analyze,
                                       restrict_to_projects=None, restrict_to_samples=None):
    """
    Copy and sort files from their CASAVA-demultiplexed flowcell structure
    into their respective project/sample/libPrep/FCIDs. This collects samples
    split across multiple flowcells.

    :param str fc_dir: The directory created by CASAVA for this flowcell.
    :param dict config: The parsed configuration file.
    :param set projects_to_analyze: A dict (of Project objects, or empty)
    :param list restrict_to_projects: Specific projects within the flowcell to process exclusively
    :param list restrict_to_samples: Specific samples within the flowcell to process exclusively

    :returns: A list of NGIProject objects that need to be run through the analysis pipeline
    :rtype: list

    :raises OSError: If the analysis destination directory does not exist or if there are permissions errors.
    :raises KeyError: If a required configuration key is not available.
    """
    LOG.info("Setting up analysis for demultiplexed data in source folder \"{}\"".format(fc_dir))
    if not restrict_to_projects: restrict_to_projects = []
    if not restrict_to_samples: restrict_to_samples = []
    analysis_top_dir = os.path.abspath(config["analysis"]["top_dir"])
    if not os.path.exists(analysis_top_dir):
        error_msg = "Error: Analysis top directory {} does not exist".format(analysis_top_dir)
        LOG.error(error_msg)
        raise OSError(error_msg)
    if not os.path.exists(fc_dir):
        LOG.error("Error: Flowcell directory {} does not exist".format(fc_dir))
        return []
    # Map the directory structure for this flowcell
    try:
        fc_dir_structure = parse_casava_directory(fc_dir)
    except RuntimeError as e:
        LOG.error("Error when processing flowcell dir \"{}\": {}".format(fc_dir, e))
        return []
    # From RunInfo.xml
    fc_date = fc_dir_structure['fc_date']
    # From RunInfo.xml (name) & runParameters.xml (position)
    fcid = fc_dir_structure['fc_name']
    fc_short_run_id = "{}_{}".format(fc_date, fcid)

    if not fc_dir_structure.get('projects'):
        LOG.warn("No projects found in specified flowcell directory \"{}\"".format(fc_dir))
    # Iterate over the projects in the flowcell directory
    for project in fc_dir_structure.get('projects', []):
        project_name = project['project_name']
        # If specific projects are specified, skip those that do not match
        if restrict_to_projects and project_name not in restrict_to_projects:
            LOG.debug("Skipping project {}".format(project_name))
            continue
        #now check if this project can be parsed via Charon
        try:
            ## NOTE NOTE NOTE that this means we have to be able to access Charon
            ##                to process things. I dislike this but I have no
            ##                other way to get the Project ID
            project_id = get_project_id_from_name(project_name)
        except (RuntimeError, ValueError) as e:
            error_msg = ('Cannot proceed with project "{}" due to '
                         'Charon-related error: {}'.format(project_name, e))
            LOG.error(error_msg)
            continue
        LOG.info("Setting up project {}".format(project.get("project_name")))
        # Create a project directory if it doesn't already exist, including
        # intervening "DATA" directory
        project_dir = os.path.join(analysis_top_dir, "DATA", project_name)
        if not os.path.exists(project_dir): safe_makedir(project_dir, 0770)
        try:
            project_obj = projects_to_analyze[project_dir]
        except KeyError:
            project_obj = NGIProject(name=project_name, dirname=project_name,
                                     project_id=project_id,
                                     base_path=analysis_top_dir)
            projects_to_analyze[project_dir] = project_obj
        # Iterate over the samples in the project
        for sample in project.get('samples', []):
            # Our SampleSheet.csv names are like Y__Mom_14_01 for some reason
            sample_name = sample['sample_name'].replace('__','.')
            # If specific samples are specified, skip those that do not match
            if restrict_to_samples and sample_name not in restrict_to_samples:
                LOG.debug("Skipping sample {}".format(sample_name))
                continue
            LOG.info("Setting up sample {}".format(sample_name))
            # Create a directory for the sample if it doesn't already exist
            sample_dir = os.path.join(project_dir, sample_name)
            if not os.path.exists(sample_dir): safe_makedir(sample_dir, 0770)
            # This will only create a new sample object if it doesn't already exist in the project
            sample_obj = project_obj.add_sample(name=sample_name, dirname=sample_name)
            # Get the Library Prep ID for each file
            pattern = re.compile(".*\.(fastq|fq)(\.gz|\.gzip|\.bz2)?$")
            fastq_files = filter(pattern.match, sample.get('files', []))
            seqrun_dir = None

            for fq_file in fastq_files:
                libprep_name = determine_library_prep_from_fcid(project_id, sample_name, fcid)
                libprep_object = sample_obj.add_libprep(name=libprep_name,
                                                        dirname=libprep_name)
                libprep_dir = os.path.join(sample_dir, libprep_name)
                if not os.path.exists(libprep_dir): safe_makedir(libprep_dir, 0770)
                seqrun_object = libprep_object.add_seqrun(name=fc_short_run_id,
                                                          dirname=fc_short_run_id)
                seqrun_dir = os.path.join(libprep_dir, fc_short_run_id)
                if not os.path.exists(seqrun_dir): safe_makedir(seqrun_dir, 0770)
                seqrun_object.add_fastq_files(fq_file)
            # rsync the source files to the sample directory
            #    src: flowcell/data/project/sample
            #    dst: project/sample/flowcell_run
            src_sample_dir = os.path.join(fc_dir_structure['fc_dir'],
                                          project['data_dir'],
                                          project['project_dir'],
                                          sample['sample_dir'])
            for libprep in sample_obj:
            #this function works at run_level, so I have to process a single run
            #it might happen that in a run we have multiple lib preps for the same sample
                #for seqrun in libprep:
                src_fastq_files = [ os.path.join(src_sample_dir, fastq_file)
                                    for fastq_file in seqrun_object.fastq_files ] ##MARIO: check this
                LOG.info("Copying fastq files from {} to {}...".format(sample_dir, seqrun_dir))
                do_rsync(src_fastq_files, seqrun_dir)
    return projects_to_analyze


def parse_casava_directory(fc_dir):
    """
    Traverse a CASAVA-1.8-generated directory structure and return a dictionary
    of the elements it contains.
    The flowcell directory tree has (roughly) the structure:

    |-- Data
    |   |-- Intensities
    |       |-- BaseCalls
    |-- InterOp
    |-- Unaligned
    |   |-- Basecall_Stats_C2PUYACXX
    |-- Unaligned_16bp
        |-- Basecall_Stats_C2PUYACXX
        |   |-- css
        |   |-- Matrix
        |   |-- Phasing
        |   |-- Plots
        |   |-- SignalMeans
        |   |-- Temp
        |-- Project_J__Bjorkegren_13_02
        |   |-- Sample_P680_356F_dual56
        |   |   |-- <fastq files are here>
        |   |   |-- <SampleSheet.csv is here>
        |   |-- Sample_P680_360F_dual60
        |   |   ...
        |-- Undetermined_indices
            |-- Sample_lane1
            |   ...
            |-- Sample_lane8

    :param str fc_dir: The directory created by CASAVA for this flowcell.

    :returns: A dict of information about the flowcell, including project/sample info
    :rtype: dict

    :raises RuntimeError: If the fc_dir does not exist or cannot be accessed,
                          or if Flowcell RunMetrics could not be parsed properly.
    """
    projects = []
    fc_dir = os.path.abspath(fc_dir)
    LOG.info("Parsing flowcell directory \"{}\"...".format(fc_dir))
    
    
    parser = FlowcellRunMetricsParser(fc_dir)
    run_info = parser.parseRunInfo()
    runparams = parser.parseRunParameters()
    try:
        fc_name = run_info['Flowcell']
        fc_date = run_info['Date']
        fc_pos = runparams['FCPosition']
    except KeyError as e:
        raise RuntimeError("Could not parse flowcell information {} "
                           "from Flowcell RunMetrics in flowcell {}".format(e, fc_dir))
    # "Unaligned*" because SciLifeLab dirs are called "Unaligned_Xbp"
    # (where "X" is the index length) and there is also an "Unaligned" folder
    unaligned_dir_pattern = os.path.join(fc_dir,"Unaligned*")
    basecall_stats_dir_pattern = os.path.join(unaligned_dir_pattern,"Basecall_Stats_*")
    basecall_stats_dir = [os.path.relpath(d,fc_dir) for d in glob.glob(basecall_stats_dir_pattern)]
    # e.g. 131030_SN7001362_0103_BC2PUYACXX/Unaligned_16bp/Project_J__Bjorkegren_13_02/
    project_dir_pattern = os.path.join(unaligned_dir_pattern,"Project_*")
    for project_dir in glob.glob(project_dir_pattern):
        LOG.info("Parsing project directory \"{}\"...".format(project_dir.split(os.path.split(fc_dir)[0] + "/")[1]))
        project_samples = []
        sample_dir_pattern = os.path.join(project_dir,"Sample_*")
        # e.g. <Project_dir>/Sample_P680_356F_dual56/
        for sample_dir in glob.glob(sample_dir_pattern):
            LOG.info("Parsing samples directory \"{}\"...".format(sample_dir.split(os.path.split(fc_dir)[0] + "/")[1]))
            fastq_file_pattern = os.path.join(sample_dir,"*.fastq.gz")
            samplesheet_pattern = os.path.join(sample_dir,"*.csv")
            fastq_files = [os.path.basename(file) for file in glob.glob(fastq_file_pattern)]
            ## NOTE that we don't wind up using this SampleSheet for anything so far as I know
            ## TODO consider removing; however, some analysis engines that
            ##      we want to include in the future may need them.
            #samplesheet = glob.glob(samplesheet_pattern)
            #assert len(samplesheet) == 1, \
            #        "Error: could not unambiguously locate samplesheet in {}".format(sample_dir)
            sample_name = os.path.basename(sample_dir).replace("Sample_","").replace('__','.')
            project_samples.append({'sample_dir': os.path.basename(sample_dir),
                                    'sample_name': sample_name,
                                    'files': fastq_files,
            #                        'samplesheet': os.path.basename(samplesheet[0])})
                                   })
        project_name = os.path.basename(project_dir).replace("Project_","").replace('__','.')
        projects.append({'data_dir': os.path.relpath(os.path.dirname(project_dir),fc_dir),
                         'project_dir': os.path.basename(project_dir),
                         'project_name': project_name,
                         'samples': project_samples})
    return {'fc_dir': fc_dir,
            'fc_name': '{}{}'.format(fc_pos, fc_name),
            'fc_date': fc_date,
            'basecall_stats_dir': basecall_stats_dir,
            'projects': projects}


def _copy_basecall_stats(source_dirs, destination_dir):
    """Copy relevant files from the Basecall_Stats_FCID directory
       to the analysis directory
    """
    for source_dir in source_dirs:
        # First create the directory in the destination
        dirname = os.path.join(destination_dir,os.path.basename(source_dir))
        safe_makedir(dirname)
        # List the files/directories to copy
        files = glob.glob(os.path.join(source_dir,"*.htm"))
        files += glob.glob(os.path.join(source_dir,"*.metrics"))
        files += glob.glob(os.path.join(source_dir,"*.xml"))
        files += glob.glob(os.path.join(source_dir,"*.xsl"))
        for dir in ["Plots","css"]:
            d = os.path.join(source_dir,dir)
            if os.path.exists(d):
                files += [d]
        do_rsync(files,dirname)


# This isn't used at the moment
def copy_undetermined_index_files(casava_data_dir, destination_dir):
    """
    Copy fastq files with "Undetermined" index reads to the destination directory.
    :param str casava_data_dir: The Unaligned directory (e.g. "<FCID>/Unaligned_16bp")
    :param str destination_dir: Eponymous
    """
    # List of files to copy
    copy_list = []
    # List the directories containing the fastq files
    fastq_dir_pattern = os.path.join(casava_data_dir,"Undetermined_indices","Sample_lane*")
    # Pattern matching the fastq_files
    fastq_file_pattern = "*.fastq.gz"
    # Samplesheet name
    samplesheet_pattern = "SampleSheet.csv"
    samplesheets = []
    for dir in glob.glob(fastq_dir_pattern):
        copy_list += glob.glob(os.path.join(dir,fastq_file_pattern))
        samplesheet = os.path.join(dir,samplesheet_pattern)
        if os.path.exists(samplesheet):
            samplesheets.append(samplesheet)
    # Merge the samplesheets into one
    new_samplesheet = os.path.join(destination_dir,samplesheet_pattern)
    new_samplesheet = _merge_samplesheets(samplesheets,new_samplesheet)
    # Rsync the fastq files to the destination directory
    do_rsync(copy_list,destination_dir)

# Also not used at the moment
def _merge_samplesheets(samplesheets, merged_samplesheet):
    """
    Merge multiple Illumina SampleSheet.csv files into one.
    :param list samplesheets: A list of the paths to the SampleSheet.csv files to merge.
    :param str merge_samplesheet: The path <...>
    :returns: <...>
    :rtype: str
    """
    data = []
    header = []
    for samplesheet in samplesheets:
        with open(samplesheet) as fh:
            csvread = csv.DictReader(fh, dialect='excel')
            header = csvread.fieldnames
            for row in csvread:
                data.append(row)
    with open(merged_samplesheet, "w") as outh:
        csvwrite = csv.DictWriter(outh, header)
        csvwrite.writeheader()
        csvwrite.writerows(sorted(data, key=lambda d: (d['Lane'],d['Index'])))
    return merged_samplesheet<|MERGE_RESOLUTION|>--- conflicted
+++ resolved
@@ -13,28 +13,17 @@
 import sys
 
 from ngi_pipeline.conductor.classes import NGIProject
-<<<<<<< HEAD
-from ngi_pipeline.database import get_project_id_from_name
-from ngi_pipeline.database.session import get_charon_session, \
-                                          construct_charon_url
-=======
 from ngi_pipeline.database.communicate import get_project_id_from_name
->>>>>>> e2e315b9
 from ngi_pipeline.database.process_tracking import get_all_tracked_processes, \
                                                    record_process_flowcell, \
                                                    record_process_sample, \
                                                    record_workflow_process_local, \
-<<<<<<< HEAD
                                                    write_status_to_charon, \
                                                    write_to_charon_NGI_results, \
                                                    check_if_flowcell_analysis_are_running, \
                                                    check_if_sample_analysis_are_running, \
                                                    remove_record_from_local_tracking, \
                                                    write_to_charon_alignment_results
-=======
-                                                   write_status_to_charon
-from ngi_pipeline.database.session import get_charon_session_for_project
->>>>>>> e2e315b9
 from ngi_pipeline.log import minimal_logger
 from ngi_pipeline.utils.filesystem import do_rsync, safe_makedir
 from ngi_pipeline.utils.config import load_yaml_config, locate_ngi_config
@@ -124,7 +113,7 @@
     :param list restrict_to_samples: A list of sample names to which we will restrict our analysis
     :param list config_file_path: The path to the NGI Pipeline configuration file.
     """
-  
+
     if not config_file_path:
         config_file_path = locate_ngi_config()
     config = load_yaml_config(config_file_path)
@@ -261,7 +250,7 @@
                                  it is defined as env var or in default location)
     :param list projects_to_check: A list of project names to check (exclusive, optional)
     """
-    
+
     if not config_file_path:
         config_file_path = locate_ngi_config()
     config = load_yaml_config(config_file_path)
@@ -428,10 +417,10 @@
     project_obj = NGIProject(name=project_name, dirname=project_name,
                                      project_id=project_id,
                                      base_path=analysis_top_dir)
- 
+
     #I use the DB to build the object
     #get the samples
-    
+
     charon_session = get_charon_session()
     url = construct_charon_url("samples", project_id)
     samples_response = charon_session.get(url)
@@ -459,7 +448,7 @@
             libprep_id = libprep["libprepid"]
             libprep_object = sample_obj.add_libprep(name=libprep_id,
                                                         dirname=libprep_id)
-                                                        
+
             url = construct_charon_url("seqruns", project_id, sample_id, libprep_id)
             seqruns_response = charon_session.get(url)
             if seqruns_response.status_code != 200:
@@ -478,8 +467,7 @@
 
 
     return project_obj
-                                     
- 
+
 
 def get_workflow_for_project(project_id):
     """Get the workflow that should be run for this project from the database.
@@ -498,7 +486,7 @@
         error_msg = ('Error accessing database: could not get all project {}: {}'.format(project_id, project_response.reason))
         LOG.error(error_msg)
         raise RuntimeError(error_msg) #MARIO I do not want to learn how to handle expection in Python...I want to proceed fast to a working solution... we will fix this things later with your help
-    
+
     project_dict = project_response.json()
     if "pipeline" not in project_dict:
         error_msg = ('project {} has no associeted pipeline/workflow to execute'.format(project_id))
@@ -507,7 +495,6 @@
 
     #ok now I return the workflow to execute
     return project_dict["pipeline"]
-
 
 
 
@@ -675,8 +662,6 @@
     projects = []
     fc_dir = os.path.abspath(fc_dir)
     LOG.info("Parsing flowcell directory \"{}\"...".format(fc_dir))
-    
-    
     parser = FlowcellRunMetricsParser(fc_dir)
     run_info = parser.parseRunInfo()
     runparams = parser.parseRunParameters()
