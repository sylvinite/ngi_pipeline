--- conflicted
+++ resolved
@@ -18,10 +18,7 @@
                      " --scatter_gather {scatter_gather}"
                      " --job_scatter_gather_directory {job_scatter_gather_directory}"
                      " --temp_directory {temp_directory}"
-<<<<<<< HEAD
-=======
                      " --run_directory {run_directory}"
->>>>>>> d6203d60
                      " -jobRunner {job_runner}"
                      " --job_walltime {job_walltime}"
                      " --disableJobReport"
@@ -143,10 +140,7 @@
         job_runner = config.get("piper", {}).get("shell_jobrunner") or "ParallelShell --super_charge --ways_to_split 4"
         scatter_gather = 1
         job_scatter_gather_directory = os.path.join("$SNIC_TMP", "scatter_gather")
-<<<<<<< HEAD
-=======
         run_directory = os.path.join("$SNIC_TMP", "piper_rundir")
->>>>>>> d6203d60
         temp_directory = os.path.join("$SNIC_TMP", "piper_tempdir")
         java_opts = "-Djava.io.tmpdir={}".format(os.path.join("$SNIC_TMP", "java_tempdir"))
     else: # exec_mode == "local"
@@ -156,10 +150,7 @@
         num_threads = 1
         job_scatter_gather_directory = os.path.join(output_dir, "scatter_gather")
         temp_directory = os.path.join(output_dir, "piper_tempdir")
-<<<<<<< HEAD
-=======
         run_directory = os.path.join(output_dir, "piper_rundir")
->>>>>>> d6203d60
         java_opts = "-Djava.io.tmpdir={}".format(os.path.join(output_dir, "java_tempdir"))
     # disable GATK phone home if the license file is present
     gatk_key = config.get("piper", {}).get("gatk_key", None)
@@ -196,8 +187,5 @@
     cl_string += " --retry_failed 2"
     cl_string += " --genotypes {}".format(genotype_file)
     temp_directory = os.path.join(output_dir, "tempdir")
-<<<<<<< HEAD
-=======
     run_directory = os.path.join(output_dir, "rundir")
->>>>>>> d6203d60
     return cl_string.format(**locals())